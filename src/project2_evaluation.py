--- conflicted
+++ resolved
@@ -18,6 +18,7 @@
 from torch.utils.data import DataLoader
 import pytorch_lightning as pl
 from pytorch_lightning.loggers import TensorBoardLogger
+import os
 import warnings
 from data.augmentation import Flickr30KFeatures
 
@@ -25,17 +26,6 @@
 from models.meshed_memory import MeshedMemoryTransformer
 from models.model_utils import count_parameters
 
-<<<<<<< HEAD
-from utils import Flickr30KMetricsCallback, TextMessageUpdateCallback
-import os
-
-def parse_args() -> argparse.Namespace:
-    parser = argparse.ArgumentParser("Project 2 Training")
-    parser.add_argument("--smoke_test", action="store_true")
-    parser.add_argument("--golden_debug_1", action="store_true")
-    parser.add_argument("--data_dir", action="store", type=str, default="/home/jalexbox/Code/school/ece763/class_project/ImageCaptioningProject/flickr30k.exdir")
-    parser.add_argument("--checkpoint", action="store" type=str)
-=======
 import argparse
 from gc import callbacks
 import torch
@@ -44,13 +34,13 @@
 import pytorch_lightning as pl
 from pytorch_lightning import LightningDataModule
 
-from data.augmentation import Flickr30KRegionalFeatures
+from data.augmentation import Flickr30KFeatures
 
 from models.Configuration import MediumDroppyTransformerConfiguration
 from models.meshed_memory import MeshedMemoryTransformer
 from models.model_utils import count_parameters
 
-from utils import Flickr30KMetricsCallback
+from utils import Flickr30KMetricsCallback, TextMessageUpdateCallback
 
 def parse_args() -> argparse.Namespace:
     parser = argparse.ArgumentParser("Project 2 Training")
@@ -58,65 +48,42 @@
     parser.add_argument("--data_dir", action="store", type=str, default="../flickr30k.exdir")
     parser.add_argument("--checkpoint", action="store", type=str, default="../epoch=57-val_loss=2.91.ckpt")
     parser.add_argument("--num_workers", action="store", type=int, default=12)
->>>>>>> 1fe77ca4
     return parser.parse_args()
 
 def main():
     args = parse_args()
     data_dir = args.data_dir
     smoke_test = args.smoke_test
-<<<<<<< HEAD
-    gold_overfit = args.golden_debug_1
-    # Load Config
-    config = TinyTransformerConfiguration()
-    
-    # Load Data
-    train = Flickr30KFeatures( root=data_dir, max_detections=config["max_detections"], feature_mode="region", smoke_test=smoke_test or gold_overfit, mode="train")
-    valid = Flickr30KFeatures( root=data_dir, max_detections=config["max_detections"], feature_mode="region", smoke_test=smoke_test or gold_overfit, mode="valid")
-    
-    trainloader = DataLoader(train, batch_size=config["batch_size"], num_workers=10)
-    valloader = DataLoader(valid, batch_size=config["batch_size"], num_workers=10)
-    
-    # Load Model
-    lightning_model = MeshedMemoryTransformer(config)
-    trainable, total = count_parameters(lightning_model)
-    
-    # Model Checkpointing
-    checkpoint_callback = pl.callbacks.ModelCheckpoint(monitor="val_loss", filename='{epoch}-{bleu4:.2f}', mode="max")
-    lr_monitor_callback = pl.callbacks.LearningRateMonitor()
-    
-    # Language Metric Aggregation
-    metric_callback = Flickr30KMetricsCallback(valid.inv_word_map, valid.annotations)
-
-    # Cross Entropy Training
-    trainer = pl.Trainer(max_epochs=config["epochs"], accelerator="auto", fast_dev_run=smoke_test, gpus=1, callbacks=callbacks)
-    trainer.fit(lightning_model, trainloader, valloader)
-
-    # Testing
-    test = Flickr30KFeatures( root=data_dir, max_detections=config["max_detections"], feature_mode="region", smoke_test=smoke_test or gold_overfit, mode="test")
-    testloader = DataLoader(test, batch_size=config["batch_size"], num_workers=10)
-    trainer.test(testloader)
-=======
     checkpoint= args.checkpoint
     num_workers = args.num_workers
     
     # Load Config
-    config = MediumDroppyTransformerConfiguration()
+    config = MemoryLessTinyTransformerConfiguration()
     
     # Load Data
-    test = Flickr30KRegionalFeatures( root=data_dir, max_detections=config["max_detections"], smoke_test=smoke_test, mode="test")
+    test = Flickr30KFeatures( root=data_dir, max_detections=config["max_detections"], feature_mode="region", smoke_test=smoke_test, mode="test")
     testloader = DataLoader(test, batch_size=1, num_workers=num_workers)
 
     test_captions = test.annotations
     
     # Load Model
-    lightning_model = MeshedMemoryTransformer(config, beam_size=5, inv_word_map=test.inv_word_map, reference_captions=test_captions)
+    lightning_model = MeshedMemoryTransformer(config, beam_size=5)
     trainable, total = count_parameters(lightning_model)
+    metric_callback = Flickr30KMetricsCallback(test.inv_word_map, test.annotations)
     
+    # Text Message Updates
+    if os.environ.get("TWILIO_ACCOUNT_SID", None) is not None:
+        callbacks = [ 
+            metric_callback,
+            TextMessageUpdateCallback(os.environ["TWILIO_ACCOUNT_SID"], os.environ["TWILIO_AUTH_TOKEN"], os.environ["SMS_RECIPIENT"])
+        ]
+    else:
+        callbacks = [ 
+            metric_callback,
+        ]
     # Trainer
-    trainer = pl.Trainer(max_epochs=config["epochs"], accelerator="auto", fast_dev_run=smoke_test)
+    trainer = pl.Trainer(max_epochs=config["epochs"], fast_dev_run=smoke_test, callbacks=callbacks)
     trainer.test(model = lightning_model, dataloaders=testloader, ckpt_path=checkpoint, verbose=True)
->>>>>>> 1fe77ca4
-
+    
 if __name__ == "__main__":
     main()