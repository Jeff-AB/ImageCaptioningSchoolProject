--- conflicted
+++ resolved
@@ -389,13 +389,9 @@
 
 class MeshedMemoryTransformer(pl.LightningModule):
     def __init__(
-<<<<<<< HEAD
-        self, config: Configuration, beam_size=5, inv_word_map: dict = None, reference_captions: dict = None) -> None:
-=======
         self, config: Configuration, beam_size=5, inv_word_map: dict = None, reference_captions: dict = None
     ) -> None:
         self.reference_captions = reference_captions
->>>>>>> 18cb8960
         self.comp_device = "cuda" if torch.cuda.is_available() else "cpu"
         super().__init__()
         # Test params/stuff
@@ -522,9 +518,6 @@
         self.previous_image = filename
         result = BeamSearch(self, inputs, 5)
         result["test_image_ids"] = filename
-<<<<<<< HEAD
-        return result
-=======
         return result
 
 class MeshedMemoryTransformerSelfCrit(MeshedMemoryTransformer):
@@ -577,21 +570,4 @@
         self.log("loss", loss)
         output = OrderedDict({"meteor": torch.mean(all_meteorscores), "loss": loss})
         return output
-    
-class BayesianEncoder(nn.Module):
-    def __init__(self) -> None:
-        super().__init__()
-        raise NotImplementedError
-
-
-class BayesianDecoder(nn.Module):
-    def __init__(self) -> None:
-        super().__init__()
-        raise NotImplementedError
-
-
-class BayesianMeshedMemoryTransformer(nn.Module):
-    def __init__(self) -> None:
-        super().__init__()
-        raise NotImplementedError
->>>>>>> 18cb8960
+    