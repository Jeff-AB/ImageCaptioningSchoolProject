""" Performs hyperparameter optimization using the Ray Tune library. This code eases the burden of manually 
finding the best hyperparameters, leaving more time for working on other aspects of the learning pipeline.
"""
import argparse
import torch
import torch.nn as nn
from torch.utils.data import DataLoader
import pytorch_lightning as pl
from pytorch_lightning.loggers import TensorBoardLogger
from ray.tune.integration.pytorch_lightning import TuneReportCheckpointCallback
from ray import tune
import uuid

from data.augmentation import Flickr30KFeatures

from models.Configuration import *
from models.meshed_memory import MeshedMemoryTransformer
from models.model_utils import count_parameters

from utils import Flickr30KMetricsCallback, TextMessageUpdateCallback
import os
from multiprocessing import cpu_count


def parse_args() -> argparse.Namespace:
    parser = argparse.ArgumentParser("Project 2 Training")
    parser.add_argument("--smoke_test", action="store_true")
    parser.add_argument(
        "--data_dir",
        action="store",
        type=str,
        default="/home/jalexbox/Code/school/ece763/class_project/ImageCaptioningProject/flickr30k.exdir",
    )
    parser.add_argument("--num_workers", action="store", type=int, default=8)
    return parser.parse_args()


def trial_name_generator(trial):
    return f"{str(uuid.uuid4())}"


def xe_parameter_optimization(config, **train_params):
    # Load Data
    print("Starting New Trial")
    train = Flickr30KFeatures(
        root=train_params["data_dir"],
        max_detections=train_params["max_detections"],
        smoke_test=train_params["smoke_test"],
        lazy_cache=True,
        feature_mode="region",
        mode="train",
        disable_progress_bar=True,
        num_processes=train_params["num_data_workers"]
    )
    valid = Flickr30KFeatures(
        root=train_params["data_dir"],
        max_detections=train_params["max_detections"],
        smoke_test=train_params["smoke_test"],
        lazy_cache=True,
        feature_mode="region",
        mode="valid",
        disable_progress_bar=True,
        num_processes=train_params["num_data_workers"]
    )
    print("Configuring Dataloaders")
    trainloader = DataLoader(train, batch_size=config["batch_size"], num_workers=train_params["num_data_workers"])
    valloader = DataLoader(valid, batch_size=config["batch_size"], num_workers=train_params["num_data_workers"])
    config.update(train_params)
    config["value_size"] = config["key_size"]

    print("Constructing Model")
    # Load Model
    config = TransformerConfiguration(config)
    lightning_model = MeshedMemoryTransformer(config)

    print("Constructing Callbacks")
    # Model Checkpointing
<<<<<<< HEAD
    checkpoint_callback = pl.callbacks.ModelCheckpoint(
        monitor="nlp_metrics/bleu4", filename="{epoch}-{bleu4:.4f}", mode="max"
    )
=======
    #checkpoint_callback = pl.callbacks.ModelCheckpoint(monitor="nlp_metrics/meteor", filename="{epoch}-{meteor:.4f}", mode="max")
>>>>>>> 18cb8960
    lr_monitor_callback = pl.callbacks.LearningRateMonitor()

    # Language Metric Aggregation
    metric_callback = Flickr30KMetricsCallback(valid.inv_word_map, valid.annotations)

    # Text Message Updates
    if os.environ.get("TWILIO_ACCOUNT_SID", None) is not None:
        print("Texting Enabled")
        callbacks = [
            metric_callback,
            #checkpoint_callback,
            lr_monitor_callback,
            TextMessageUpdateCallback(
                os.environ["TWILIO_ACCOUNT_SID"], os.environ["TWILIO_AUTH_TOKEN"], os.environ["SMS_RECIPIENT"]
            ),
        ]
    else:
        callbacks = [
            metric_callback,
            #checkpoint_callback,
            lr_monitor_callback,
        ]
    print("Creating Tune Callback")
    metrics = {"meteor": "nlp_metrics/meteor", "loss":"val_loss"}
    callbacks.append(TuneReportCheckpointCallback(metrics, on="validation_end"))
    # Plugins

    # Cross Entropy Training
    print("Building Trainer")
    trainer = pl.Trainer(
        max_epochs=config["epochs"],
        accelerator="auto",
        callbacks=callbacks,
        logger=TensorBoardLogger(save_dir=tune.get_trial_dir(), name="", version="."),
        gpus=1,
        progress_bar_refresh_rate=0,
    )
    print("Training Model")
    trainer.fit(lightning_model, trainloader, valloader)


def main():
    args = parse_args()
    data_dir = args.data_dir
    smoke_test = args.smoke_test
    # Load Config
    constant_configs = {
        # Testing vars
        "smoke_test": smoke_test,
        # Constant across runs
        "epochs": 30,
        "data_dir": data_dir,
        "vocabulary_size": 2004,
        "pad_token": 0,
        "max_sequence_length": 30,
        "data_size": 1024,
        "end_token": 1,
        "start_token": 3,
        "max_detections": 50,
        "num_data_workers": 5,
    }
    config = {
        # parameters to vary
        "key_size": tune.randint(8, 64),
        "dropout_rate": tune.uniform(0.1, 0.2),
        "num_encoder_layers": tune.randint(2, 5),
        "num_decoder_layers": tune.randint(2, 5),
        "out_size": tune.choice([2**x for x in range(6, 10)]),
        "feedforward_size": tune.choice([2**x for x in range(6, 10)]),
        "num_heads": tune.choice([2**x for x in range(1, 4)]),
        "num_memory_slots": tune.randint(4, 20),
        "batch_size": tune.randint(8, 64),
        "learning_rate": tune.loguniform(1e-4, 1e-2),
    }
    asha_scheduler = tune.schedulers.ASHAScheduler(
        time_attr="epoch",
        metric="meteor",
        mode="max",
        max_t=100,
        grace_period=3,
        reduction_factor=3,
        brackets=3,
    )
    xe_opt = tune.with_parameters(xe_parameter_optimization, **constant_configs)
    analysis = tune.run(
        xe_opt,
        resources_per_trial={"cpu": 5, "gpu": 1},
        config=config,
        num_samples=100,
        scheduler=asha_scheduler,
        name="xe_param_opt",
        trial_dirname_creator=trial_name_generator,
    )
    print(f"Best result: {analysis.best_result}")
    print(f"Best configuration: {analysis.best_config}")


if __name__ == "__main__":
    main()<|MERGE_RESOLUTION|>--- conflicted
+++ resolved
@@ -75,13 +75,9 @@
 
     print("Constructing Callbacks")
     # Model Checkpointing
-<<<<<<< HEAD
     checkpoint_callback = pl.callbacks.ModelCheckpoint(
         monitor="nlp_metrics/bleu4", filename="{epoch}-{bleu4:.4f}", mode="max"
     )
-=======
-    #checkpoint_callback = pl.callbacks.ModelCheckpoint(monitor="nlp_metrics/meteor", filename="{epoch}-{meteor:.4f}", mode="max")
->>>>>>> 18cb8960
     lr_monitor_callback = pl.callbacks.LearningRateMonitor()
 
     # Language Metric Aggregation
